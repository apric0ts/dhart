--- conflicted
+++ resolved
@@ -3,9 +3,5 @@
 *.obj filter=lfs diff=lfs merge=lfs -text
 *.testlog filter=lfs diff=lfs merge=lfs -text
 *.ipch filter=lfs diff=lfs merge=lfs -text
-<<<<<<< HEAD
 *.db filter=lfs diff=lfs merge=lfs -text
-=======
-*.db filter=lfs diff=lfs merge=lfs -text
-*.objbak filter=lfs diff=lfs merge=lfs -text
->>>>>>> ed7254cc
+*.objbak filter=lfs diff=lfs merge=lfs -text
///
/// \file	graph.cpp
/// \brief	Contains implementation for the <see cref="HF::SpatialStructures::Graph">Graph</see> class
///
/// \author	TBA
/// \date	06 Jun 2020

/// \todo Forward declares for eigen.

#include <Graph.h>
#include <algorithm>
#include <math.h>
#include <Constants.h>
#include <assert.h>

using namespace Eigen;
using std::vector;

namespace HF::SpatialStructures {

		/*!
		\summary Determines if a std::string is a floating-point value, i.e. '3.1415', '2.718', or is not -- i.e. '192.168.1.1', 'a_string'
		\param value The std::string to assess, as to whether it is a floating-point value or not
		\returns True, if value is determined to be a floating-point number, false otherwise

		\remarks A 'floating-point type', as defined by this function,
				 begins with zero or more integers in succession (but no alphas/symbols), then a decimal point ('.'),
				 followed by one or more integers in succession (absolutely no alphas/symbols).
				 Any input value that does not adhere to this specification will be denoted as a string type.

		\code

			std::string str_0 = "3.1415";
			std::string str_1 = ".1415";
			std::string str_2 = "192.168.1.1";
			std::string str_3 = "pthread.h";

			bool result_0 = is_floating_type(str_0);	// true
			bool result_1 = is_floating_type(str_1);	// true
			bool result_2 = is_floating_type(str_2);	// false
			bool result_3 = is_floating_type(str_3);	// false
		\endcode
	*/
	bool is_floating_type(std::string value);

	inline bool is_floating_type(std::string value) {
		bool result = false;
		char* ptr = nullptr;

		std::strtof(value.c_str(), &ptr);

		if (*ptr == '\0') {
			char* next = nullptr;
			std::strtof(value.c_str(), &next);
			result = *next == '\0';
		}

		return result;
	}


	int Graph::size() const { return id_to_nodes.size(); }

	int Graph::getID(const Node& node) const
	{
		if (hasKey(node))
			return idmap.at(node);
		else
			return -1;
	}

	CSRPtrs Graph::GetCSRPointers()
	{

		// The graph must be compressed for this to work
		Compress();

		// Construct CSRPtr with the required info from edge_matrix.
		CSRPtrs out_csr{
			static_cast<int>(edge_matrix.nonZeros()),
			static_cast<int>(edge_matrix.rows()),
			static_cast<int>(edge_matrix.cols()),

			edge_matrix.valuePtr(),
			edge_matrix.outerIndexPtr(),
			edge_matrix.innerIndexPtr()
		};

		return out_csr;
	}


	Node Graph::NodeFromID(int id) const { return ordered_nodes[id]; }

	std::vector<Node> Graph::Nodes() const {
		return ordered_nodes;
	}

	vector<Edge> Graph::GetUndirectedEdges(const Node & n) const {
		// Get the ID of n
		int node_id = getID(n);

		// If N is not in the graph, return an empty array.
		if (node_id < 0) return vector<Edge>();

		// Get the directed edges for this node from calling operator[]
		vector<Edge> out_edges = (*this)[n];

		// Iterate through every other node
		for (int i = 0; i < size(); i++) {

			// Don't look in this node's edge array
			if (i == node_id) continue;

			// See if this edge
			if (HasEdge(i, node_id)) {
				float cost = edge_matrix.coeff(i, node_id);
				Node child_node = NodeFromID(i);
				Edge edge(child_node, cost);

				out_edges.push_back(edge);
			}
		}
		return out_edges;
	}

	std::vector<EdgeSet> Graph::GetEdges() const
	{
		// Throw if we're not compressed since this is a const function and compressing the graph
		// will make it non-const
		if (this->needs_compression)
			throw std::exception("The graph must be compressed!");

		// Preallocate an array of edge sets
		vector<EdgeSet> out_edges(this->size());

		// Iterate through every row in the csr
		for (int k = 0; k < edge_matrix.outerSize(); ++k) {
			auto& edgeset = out_edges[k];
			edgeset.parent = k;

			// Iterate every column in the row.
			for (SparseMatrix<float, 1>::InnerIterator it(edge_matrix, k); it; ++it)
			{
				// Add to array of edgesets
				float cost = it.value();
				int child = it.col();
				edgeset.children.push_back(IntEdge{ child, cost });
			}
		}
		return out_edges;
	}

	/// <summary> Aggregate new_value into out_total using the method specified in agg_type. </summary>
	/// <param name="out_total"> Total to aggregate new_value into. </param>
	/// <param name="new_value"> Value to aggregate into out_total. </param>
	/// <param name="agg_type"> Aggregation method to use. </param>
	/// <param name="count"> Number of elements. Incremented with each call. </param>
	/*!

		\exception std::out_of_range agg_type doesn't exist in COST_AGGREgATE

		\remarks
		This is similar to the function from ViewAnalysis but will increment
		count with each call.

		\see COST_AGGREGATE for more information on each aggregate type.

	*/
	inline void Aggregate(float& out_total, float new_value, const COST_AGGREGATE agg_type, int & count)
	{
		switch (agg_type) {
		case COST_AGGREGATE::COUNT:
			if (new_value > 0) count++;
			out_total = count;
			break;
		case COST_AGGREGATE::SUM:
				out_total += new_value;
			break;
		case COST_AGGREGATE::AVERAGE: {
			// Ensure the number of elements isn't zero.
			int n = std::max(count - 1, 1);

			out_total = (n * (out_total)+new_value) / std::max(count, 1);
			count++;
			break;
		}
		default:
			throw std::out_of_range("Unimplemented aggregation type");
			break;
		}
		assert((out_total == 0 || isnormal(out_total)));
		return;
	}

	std::vector<float> Graph::AggregateGraph(COST_AGGREGATE agg_type, bool directed) const
	{
		// This won't work if the graph isn't compressed.
		if (this->needs_compression) throw std::exception("The graph must be compressed!");

		// Create an array of floats filled with zeros.
		vector<float> out_costs(this->size(), 0);

		// If directed is true, then we only need the values in a node's row to calculate it's score.
		if (directed)
			for (int k = 0; k < edge_matrix.outerSize(); ++k) {

				// Sum all values in the row for node k
				float sum = edge_matrix.row(k).sum();

				// Get the count of non_zeros for node k
				int count = edge_matrix.row(k).nonZeros();

				// Run aggregate once with the sum and count of the non-zeros in row k
				Aggregate(out_costs[k], sum, agg_type, count);

			}

		// Based on implementation from Eigen's sparse matrix tutorial: Iterating over the nonzero
		// coefficents: https://eigen.tuxfamily.org/dox/group__TutorialSparse.html If directed is
		// false, then every edge needs to be iterated through since edges that go to a node also
		// count towards its score.
		else {
			// We need to keep track of count per node as well for this algorithm
			vector<int> count(this->size(), 0);

			// Iterate through every node in the graph
			for (int k = 0; k < edge_matrix.outerSize(); ++k) {

				// Iterate through every edge for the node at column k
				for (SparseMatrix<float, 1>::InnerIterator it(edge_matrix, k); it; ++it)
				{
					// Get values from the iterator for this row/col.
					float cost = it.value();
					int child = it.col();
					int parent = it.row();

					// Aggregate costs for both the parent and the child.
					Aggregate(out_costs[parent], cost, agg_type, count[parent]);
					Aggregate(out_costs[child], cost, agg_type, count[child]);
				}
			}
		}
		return out_costs;
	}

	const std::vector<Edge> Graph::operator[](const Node& n) const
	{
		// Get the parent id at N. This will throw if n doesn't exist in the hashmap
		int parent_id = idmap.at(n);
		std::vector<Edge> out_edges;

		// Iterate through the row of n and add add all values to the output array
		for (SparseMatrix<float, 1>::InnerIterator it(edge_matrix, parent_id); it; ++it) {
			auto value = it.value();
			auto col = it.col();

			out_edges.emplace_back(Edge(NodeFromID(col), value));
		}

		return out_edges;
	}

	void Graph::addEdge(const Node& parent, const Node& child, float score)
	{
		// ![GetOrAssignID_Node]
		needs_compression = true;

		int parent_id = getOrAssignID(parent);
		int child_id = getOrAssignID(child);
		triplets.emplace_back(
			Eigen::Triplet<float>(parent_id, child_id, score)
		);
		// ![GetOrAssignID_Node]
	}

	void Graph::addEdge(int parent_id, int child_id, float score)
	{
		// ![GetOrAssignID_int]

		// This will require that the graph is recompressed
		needs_compression = true;

		// If the parent or child id is larger than next_id, set next_id to parent or child ID.
		next_id = std::max(child_id, std::max(parent_id, next_id));

		// Store these Ids in the hashmap if they don't exist already.
		getOrAssignID(child_id);
		getOrAssignID(parent_id);

		// Add this to the list of triplets.
		triplets.emplace_back(Eigen::Triplet<float>(parent_id, child_id, score));
		// ![GetOrAssignID_int]
	}

	bool Graph::checkForEdge(int parent, int child) const {
		// ![CheckForEdge]

		// Iterate through parent's row to see if it has child.
		for (SparseMatrix<float, 1>::InnerIterator it(edge_matrix, parent); it; ++it)
			if (it.col() == child) return true;

		// If we've gotten to this point, then the child doesn't exist in parent's row
		return false;
		// ![CheckForEdge]
	}

	bool Graph::HasEdge(int parent, int child, bool undirected) const {
		return (checkForEdge(parent, child) || (undirected && checkForEdge(child, parent)));
	}

	bool Graph::HasEdge(const Node& parent, const Node& child, const bool undirected) const {
		// Throw if the graph isn't compresesed.
		if (!edge_matrix.isCompressed())
			throw std::exception("Can't get this for uncompressed matrix!");

		// Return early if parent or child don't exist in the graph
		if (!hasKey(parent) || !hasKey(child)) return false;

		// Get the id of both parent and child.
		int parent_id = idmap.at(parent);
		int child_id = idmap.at(child);

		// Call integer overload.
		return HasEdge(parent_id, child_id, undirected);
	}

	int Graph::getOrAssignID(const Node& input_node)
	{
		// If it's already in the hashmap, then just return the existing ID
		if (hasKey(input_node))
			return getID(input_node);

		else {
			// Set the id in the hashmap, and add the node to nodes
			idmap[input_node] = next_id;
			ordered_nodes.push_back(input_node);

			// Add this id to the id_to_nodes array
			id_to_nodes.push_back(ordered_nodes.size() - 1);

			//Assign the Id in this node's ID parameter
			ordered_nodes[next_id].id = next_id;

			// Increment next_id
			next_id++;

			// Return the node's new ID
			return next_id - 1;
		}
	}

	int Graph::getOrAssignID(int input_int)
	{
		// If it's already in our id list, then just return it
		if (std::find(this->id_to_nodes.begin(), this->id_to_nodes.end(), input_int)
			!= this->id_to_nodes.end())
			return input_int;
		else {
			ordered_nodes.push_back(Node());
			ordered_nodes.back().id = input_int;
			id_to_nodes.push_back(ordered_nodes.size() - 1);
		}
	}

	Graph::Graph(
		const vector<vector<int>>& edges,
		const vector<vector<float>> & distances,
		const vector<Node> & Nodes
	) {
		// Generate an array with the size of every column from the size of the edges array
		assert(edges.size() == distances.size());
		vector<int> sizes(edges.size());
		for (int i = 0; i < edges.size(); i++) {
			sizes[i] = edges[i].size();
		}

		// Create the graph then reserve these sizes
		edge_matrix.resize(edges.size(),  edges.size());
		edge_matrix.reserve(sizes);

		// Iterate through every node in nodes
		for (int row_num = 0; row_num < edges.size(); row_num++)
		{
			//Add this node to our dictionary/ordered_node list
			getOrAssignID(Nodes[row_num]);

			// Get the row out of the edges array
			const auto & row = edges[row_num];
			for (int i = 0; i < row.size(); i++) {

				// Get the column and distance from the row and distance array
				float dist = distances[row_num][i];
				int col_num = row[i];

				// Insert it into the edge matrix.
				edge_matrix.insert(row_num, col_num) = dist;
			}
		}

		// Compress the edge matrix to finalize it.
		edge_matrix.makeCompressed();
		//assert(edge_matrix.nonZeros() > 0);
		needs_compression = false;
	}

	bool Graph::HasEdge(const std::array<float, 3>& parent, const std::array<float, 3>& child, bool undirected) const {
		// Just convert it and pass it over to the other HasEdge
		const Node p(parent);
		const Node c(child);
		return HasEdge(p, c, undirected);
	}

	bool Graph::hasKey(const Node& n) const { return (idmap.count(n) > 0); }

	std::vector<std::array<float, 3>> Graph::NodesAsFloat3() const
	{
		// Get a constant reference to ordered_nodes to maintain const-ness of this function.
		const auto & N= ordered_nodes;
		int n = N.size();

		// Preallocate output array
		std::vector <std::array<float, 3> > out_nodes(n);

		// Assign x,y,z for every node in nodes.
		for (int i = 0; i < n; i++) {
			out_nodes[i][0] = N[i].x;
			out_nodes[i][1] = N[i].y;
			out_nodes[i][2] = N[i].z;
		}

		return out_nodes;
	}

	void Graph::Compress() {

		// Only do this if the graph needs compression.
		if (needs_compression) {

			// Calculate the highest ID for all nodes in the triplet array.
			int max_id = std::max_element(
				this->ordered_nodes.begin(),
				this->ordered_nodes.end()
			)[0].id + 1;

			// Resize the edge matrix and insert nodes
			edge_matrix.resize(max_id, max_id);
			edge_matrix.setFromTriplets(triplets.begin(), triplets.end());

			// Mark this graph as not requiring compression
			needs_compression = false;
		}
	}

	void Graph::Clear() {
		edge_matrix.setZero();
		edge_matrix.data().squeeze();
		triplets.clear();
		needs_compression = true;

		// Other graph representations should be cleared too
		ordered_nodes.clear();
		id_to_nodes.clear();
		idmap.clear();
	}

	void Graph::AddEdges(std::vector<std::vector<IntEdge>>& edges) {

	}

	void Graph::AddEdges(std::vector<std::vector<EdgeSet>>& edges) {

	}

	std::vector<Node> Graph::GetChildren(const Node& n) const {
		std::vector<Node> children;

		auto edges = (*this)[n];

		for (auto e : edges) {
			children.push_back(e.child);
		}

		return children;
	}

	std::vector<Node> Graph::GetChildren(const int parent_id) {
		return GetChildren(NodeFromID(parent_id));
	}

	Subgraph Graph::GetSubgraph(Node& parent_node) {
		return Subgraph{ parent_node, (*this)[parent_node] };
	}

	Subgraph Graph::GetSubgraph(int parent_id) {
		Node parent_node = ordered_nodes[parent_id];
		return Subgraph{ parent_node, (*this)[parent_node] };
	}
<<<<<<< HEAD
=======

	void Graph::AddNodeAttribute(int id, std::string attribute, std::string score) {
		const auto node = NodeFromID(id);
		bool node_not_found = hasKey(node);

		if (node_not_found) {
			// Check to see if a node with id exists in the graph.
			// If not, return.
			return;
		}

		/* // requires #include <algorithm>, but not working?
		std::string lower_cased =
			std::transform(attribute.begin(), attribute.end(),
				[](unsigned char c) { return std::tolower(c); }
		);
		*/
		std::string lower_cased = attribute;

		// Retrieve an iterator to the [node attribute : NodeAttributeValueMap]
		// that corresponds with attribute
		auto node_attr_map_it = node_attr_map.find(lower_cased);

		if (node_attr_map_it == node_attr_map.end()) {
			// If the attribute type does not exist...create it.
			node_attr_map[lower_cased] = NodeAttributeValueMap();

			// Update this iterator so it can be used in the next code block
			node_attr_map_it = node_attr_map.find(lower_cased);
		}

		// We now have the NodeAttributeValueMap for the desired attribute.
		// A NodeAttributeValueMap stores buckets of [node id : node attribute value as string]
		NodeAttributeValueMap& node_attr_value_map = node_attr_map_it->second;

		// Need to see if id exists as a key within node_attr_value_map
		// This will give us the position of a bucket containing:
		// [node id : node attribute value as string]
		auto node_attr_value_map_it = node_attr_value_map.find(id);

		if (node_attr_value_map_it == node_attr_value_map.end()) {
			// If the node id provided does not exist in the value map...add it.
			node_attr_value_map[id] = score;

			// Update this iterator so it can be used in the next code block
			node_attr_value_map_it = node_attr_value_map.find(id);
		}

		// Should be the same as the id parameter passed in.
		const int found_id = node_attr_value_map_it->first;

		// Will be used to assess whether it is floating point, or not
		std::string found_attr_value = node_attr_value_map_it->second;

		// Let's determine the data type of score:
		bool score_is_floating_pt = is_floating_type(score);

		// Let's determine the data type of found_attr_value:
		bool attr_is_floating_pt = is_floating_type(found_attr_value);

		/*
			Need to determine if found_attr_value is
				- a string
				- a floating point value

			and if the data type for score matches that of found_attr_value
		*/
		if (attr_is_floating_pt) {
			// if the current attribute value is floating point...
			if (score_is_floating_pt) {
				// Ok - data type matched.
				node_attr_value_map_it->second = score;
			}
			else {
				// error?
			}
		}
		else {
			// if the current attribute value is not floating point...
			if (score_is_floating_pt) {
				// error?
			}
			else {
				// Ok - data type matched
				node_attr_value_map_it->second = score;
			}
		}
	}

	void Graph::AddNodeAttributes(std::vector<int> id, std::string name, std::vector<std::string> scores) {
		// If size of id container and size of scores container are not in alignment,
		// we return.
		if (id.size() != scores.size()) {
			return;
		}

		auto scores_iterator = scores.begin();

		for (int node_id : id) {
			// We can call AddNodeAttribute for each node_id in id.
			// If the attribute type name does not exist,
			// it will be created with the first invocation of AddNodeAttribute.
			AddNodeAttribute(node_id, name, *(scores_iterator++));
		}
	}

	std::vector<std::string> Graph::GetNodeAttributes(std::string attribute) const {
		std::vector<std::string> attributes;

		/* // requires #include <algorithm>, but not working?
		std::string lower_cased =
			std::transform(attribute.begin(), attribute.end(),
				[](unsigned char c) { return std::tolower(c); }
		);
		*/
		std::string lower_cased = attribute;

		auto node_attr_map_it = node_attr_map.find(lower_cased);

		if (node_attr_map_it == node_attr_map.end()) {
			// If the attribute does not exist...
			// return an empty container.
			return attributes;
		}

		// We now have the NodeAttributeValueMap for the desired attribute.
		// A NodeAttributeValueMap stores buckets of [node id : node attribute value as string]
		NodeAttributeValueMap node_attr_value_map = node_attr_map_it->second;

		for (auto& bucket : node_attr_value_map) {
			// For all buckets in the node_attr_value_map,
			// extract the attribute (attr) and append it to attributes
			std::string attr = bucket.second;
			attributes.push_back(attr);
		}

		// Return all attr found
		return attributes;
	}

	void Graph::ClearNodeAttributes(std::string name) {
		/* // requires #include <algorithm>, but not working?
		std::string lower_cased =
			std::transform(attribute.begin(), attribute.end(),
				[](unsigned char c) { return std::tolower(c); }
		);
		*/
		std::string lower_cased = name;

		auto node_attr_map_it = node_attr_map.find(lower_cased);

		if (node_attr_map_it == node_attr_map.end()) {
			// If the attribute name does not exist,
			// return.
			return;
		}

		// Note that a node_attr_map is a
		// unordered_map<std::string, NodeAttributeValueMap>
		// where the key is attribute type name, like "cross slope",
		// and the value is a hashmap, as described below:
		///
		// A NodeAttributeValueMap is a
		// unordered_map<int, std::string>
		// where the key is a node id,
		// and the value is an attribute value, in the form of a string.
		//
		// What is being cleared is the
		// NodeAttributeValueMap that is mapped to name.
		// The attribute name is still a key in node_attr_map,
		// but has no value -- which is the NodeAttributeValueMap instance.
		node_attr_map[name].clear();
	}
>>>>>>> 31b3fb51
}<|MERGE_RESOLUTION|>--- conflicted
+++ resolved
@@ -496,8 +496,6 @@
 		Node parent_node = ordered_nodes[parent_id];
 		return Subgraph{ parent_node, (*this)[parent_node] };
 	}
-<<<<<<< HEAD
-=======
 
 	void Graph::AddNodeAttribute(int id, std::string attribute, std::string score) {
 		const auto node = NodeFromID(id);
@@ -671,5 +669,4 @@
 		// but has no value -- which is the NodeAttributeValueMap instance.
 		node_attr_map[name].clear();
 	}
->>>>>>> 31b3fb51
 }
--- conflicted
+++ resolved
@@ -152,13 +152,6 @@
         """ Add a new edge to the graph from parent to child with the given cost
 
         Args:
-<<<<<<< HEAD
-            parent: Either a node with values for x,y, and z, or an integer representing a node ID
-            child: Where the edge from parent is going to. Must be the same type of parent
-                i.e. if parent is an int, then the child must also be an int
-            cost: the cost from parent to child
-            
-=======
             parent : Either a node with values for x,y, and z, or an integer representing a node ID
             child : Where the edge from parent is going to. Must be the same type of parent i.e. if parent is an int, then the child must also be an int
             cost : the cost from parent to child
@@ -199,7 +192,6 @@
                that does not already exist in the graph, it will cause certain
                functions to behave incorrectly. This was mostly implemented
                for the sake of testing.
->>>>>>> 13a8aa2f
         """
 
         if isinstance(parent, int) and isinstance(child, int):

--- conflicted
+++ resolved
@@ -411,11 +411,8 @@
 					${C_TEST_DRIVER_DIR}/CostAlgorithms.cpp
 					${C_TEST_DRIVER_DIR}/GraphGenerator.cpp
 					${C_TEST_DRIVER_DIR}/embree_raytracer_cinterface.cpp
-<<<<<<< HEAD
+					${C_TEST_DRIVER_DIR}/objloader_cinterface.cpp
 					${C_TEST_DRIVER_DIR}/analysis_C_cinterface.cpp
-=======
-					${C_TEST_DRIVER_DIR}/objloader_cinterface.cpp
->>>>>>> 8bb29189
 		)
 	elseif(${HumanFactors_Config} STREQUAL "RayTracer")
 		target_sources(

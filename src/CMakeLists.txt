cmake_minimum_required (VERSION 3.8)

# Paths
set(PYTHON_PACKAGE_DIR "Python")
set(CSHARP_DIR "CSharp")
set(C_INTERFACE_DIR "Cinterface")
set(C_PACKAGE_DIR "Cpp")
set(C_TEST_DRIVER_DIR "Cpp/tests/src")
set(DEPENDENCY_BINARIES
		"${CMAKE_SOURCE_DIR}/external/Embree/bin/tbb.dll" 
		"${CMAKE_SOURCE_DIR}/external/Embree/bin/embree3.dll"
		"${CMAKE_SOURCE_DIR}/external/Microsoft/cpp/Release/msvcp140.dll"
		"${CMAKE_SOURCE_DIR}/external/Microsoft/cpp/Release/vcruntime140.dll"
)

set(DEBUG_DEPENDENCY_BINARIES
	"${CMAKE_SOURCE_DIR}/external/Microsoft/cpp/Debug/vcruntime140_1d.dll"
	"${CMAKE_SOURCE_DIR}/external/Microsoft/cpp/Debug/vcruntime140d.dll"
	"${CMAKE_SOURCE_DIR}/external/Microsoft/cpp/Debug/vcomp140d.dll"
	"${CMAKE_SOURCE_DIR}/external/Microsoft/cpp/Debug/msvcp140d.dll"
)

set(RELEASE_DEPENDENCY_BINARIES
	"${CMAKE_SOURCE_DIR}/external/Microsoft/cpp/Release/vcruntime140_1.dll"
	"${CMAKE_SOURCE_DIR}/external/Microsoft/cpp/Release/vcomp140.dll"
)

set(CSHARP_DEPENDENCY_BINARIES
	"${CMAKE_SOURCE_DIR}/external/Microsoft/csharp/System.Buffers.dll"
	"${CMAKE_SOURCE_DIR}/external/Microsoft/csharp/System.Memory.dll"
	"${CMAKE_SOURCE_DIR}/external/Microsoft/csharp/System.Runtime.CompilerServices.Unsafe.dll"
)

set(HF_SOURCES)


project ("humanfactors" VERSION "0.0.1")
set(project_name "HumanFactors")


# Configuration options
set_property(
	CACHE HumanFactors_Config PROPERTY
	STRINGS 
		All
		RayTracer
		GraphGenerator
		ViewAnalysis
		VisibilityGraph
		Pathfinder
)
set(CMAKE_CXX_STANDARD 17)
set(CMAKE_CXX_FLAGS "/EHsc /MP")
option(HumanFactors_EnableTests "Install unit tests to the bin directory" ON)
option(HumanFactors_EnableCSharp "Include C# Interface" ON)
option(HumanFactors_EnablePython "Include Python Interface" ON)
set(HumanFactors_InstallTitle "" CACHE STRING "Installed package will be written to release/<InstallTitle>/. An empty string will follow default behavior.")
set(HumanFactors_Config "GraphGenerator" CACHE STRING "What projects to build")
set(EXTERNAL_DIR "${CMAKE_SOURCE_DIR}\\external")
set (ENABLE_EXPORTS ON)

if (NOT "${HumanFactors_InstallTitle}" STREQUAL "")
	set(CMAKE_INSTALL_PREFIX ${CMAKE_SOURCE_DIR}/release/${HumanFactors_InstallTitle})
endif()

# Change install path if specified

#if (NOT HumanFactors_UseDefaultInstallPath)
#	if (HumanFactors_EnablePython) 
#		set(LANGUAGE_SUPPORT_STRING ${LANGUAGE_SUPPORT_STRING}Python_)
#	endif()
#	if (HumanFactors_EnableCSharp) 
#		set(LANGUAGE_SUPPORT_STRING ${LANGUAGE_SUPPORT_STRING}CSharp_) 
#	endif()
#
#	set(CMAKE_INSTALL_PREFIX ${CMAKE_SOURCE_DIR}/release/${LANGUAGE_SUPPORT_STRING}${HumanFactors_Config})
#	message(${CMAKE_INSTALL_PREFIX})
#endif()

# Setup
add_library(HumanFactors SHARED)

# These files are always needed
target_include_directories(	HumanFactors PRIVATE ${C_INTERFACE_DIR}  ${CMAKE_CURRENT_LIST_DIR})
add_subdirectory(${C_PACKAGE_DIR}/exceptions)
add_subdirectory(external)

# Set Compiler flags based on whether or not this is the release build
if(CMAKE_BUILD_TYPE MATCHES Release)
	set(CMAKE_CXX_FLAGS "/EHsc /openmp -O2")
	message([STATUS] "Using release optimizations")
else()
	set(CMAKE_CXX_FLAGS "/openmp /EHsc /MP")
endif()


# /$$$$$$                       /$$$$$$  /$$                                          /$$     /$$                    
# /$$__  $$                     /$$__  $$|__/                                         | $$    |__/                    
#| $$  \__/  /$$$$$$  /$$$$$$$ | $$  \__/ /$$  /$$$$$$  /$$   /$$  /$$$$$$  /$$$$$$  /$$$$$$   /$$  /$$$$$$  /$$$$$$$ 
#| $$       /$$__  $$| $$__  $$| $$$$    | $$ /$$__  $$| $$  | $$ /$$__  $$|____  $$|_  $$_/  | $$ /$$__  $$| $$__  $$
#| $$      | $$  \ $$| $$  \ $$| $$_/    | $$| $$  \ $$| $$  | $$| $$  \__/ /$$$$$$$  | $$    | $$| $$  \ $$| $$  \ $$
#| $$    $$| $$  | $$| $$  | $$| $$      | $$| $$  | $$| $$  | $$| $$      /$$__  $$  | $$ /$$| $$| $$  | $$| $$  | $$
#|  $$$$$$/|  $$$$$$/| $$  | $$| $$      | $$|  $$$$$$$|  $$$$$$/| $$     |  $$$$$$$  |  $$$$/| $$|  $$$$$$/| $$  | $$
# \______/  \______/ |__/  |__/|__/      |__/ \____  $$ \______/ |__/      \_______/   \___/  |__/ \______/ |__/  |__/
#                                             /$$  \ $$                                                               
#                                            |  $$$$$$/                                                               
#                                             \______/                                                                

# These are lists of the files that need to be installed based configuration
set(PYTHON_MODULES  #Folders in the python directory that need to be copied over
		"${PYTHON_PACKAGE_DIR}/humanfactorspy/Example Models" 
		"${PYTHON_PACKAGE_DIR}/humanfactorspy/Examples" 
)

set(PYTHON_FILES # Files to be placed in the python root directory
		${PYTHON_PACKAGE_DIR}/humanfactorspy/common_native_functions.py
		${PYTHON_PACKAGE_DIR}/humanfactorspy/utils.py
		${PYTHON_PACKAGE_DIR}/humanfactorspy/native_collections.py
		${PYTHON_PACKAGE_DIR}/humanfactorspy/Exceptions.py
		${PYTHON_PACKAGE_DIR}/humanfactorspy/native_numpy_like.py
		${PYTHON_PACKAGE_DIR}/humanfactorspy/__init__.py

)
set(ROOT_FILES # Files to be placed in the root of the project
		${PYTHON_PACKAGE_DIR}/README.md
)

# Change linked targets based on HumanFactors_Config
message([STATUS] ${HumanFactors_Config} " Selected as the current HumanFactors_Configuration")
if(${HumanFactors_Config} STREQUAL "All")
	message([STATUS] "Generating all packages")
	add_subdirectory(${C_PACKAGE_DIR}/raytracer)
	add_subdirectory(${C_PACKAGE_DIR}/spatialstructures)
	add_subdirectory(${C_PACKAGE_DIR}/objloader)
	add_subdirectory(${C_PACKAGE_DIR}/analysismethods)
	add_subdirectory(${C_PACKAGE_DIR}/pathfinding)
	target_link_libraries(
		HumanFactors PRIVATE 
			EmbreeRayTracer
			OBJLoader
			SpatialStructures	
			GraphGenerator
			VisibilityGraph
			ViewAnalysis
			Pathfinder
	)
	LIST(APPEND HF_SOURCES
			${C_INTERFACE_DIR}/analysis_C.cpp
			${C_INTERFACE_DIR}/cinterface_utils.cpp
			${C_INTERFACE_DIR}/raytracer_C.cpp
			${C_INTERFACE_DIR}/spatialstructures_C.cpp
			${C_INTERFACE_DIR}/view_analysis_C.cpp
			${C_INTERFACE_DIR}/visibility_graph_C.cpp
			${C_INTERFACE_DIR}/analysis_C.h
			${C_INTERFACE_DIR}/cinterface_utils.h
			${C_INTERFACE_DIR}/raytracer_C.h
			${C_INTERFACE_DIR}/spatialstructures_C.h
			${C_INTERFACE_DIR}/view_analysis_C.h
			${C_INTERFACE_DIR}/visibility_graph_C.h
			${C_INTERFACE_DIR}/objloader_C.cpp
			${C_INTERFACE_DIR}/objloader_C.h
			${C_INTERFACE_DIR}/pathfinder_C.cpp
			${C_INTERFACE_DIR}/pathfinder_C.h
	)
	LIST (APPEND PYTHON_MODULES
			${PYTHON_PACKAGE_DIR}/humanfactorspy/raytracer	
			${PYTHON_PACKAGE_DIR}/humanfactorspy/spatialstructures
			${PYTHON_PACKAGE_DIR}/humanfactorspy/geometry
			${PYTHON_PACKAGE_DIR}/humanfactorspy/viewanalysis
			${PYTHON_PACKAGE_DIR}/humanfactorspy/visibilitygraph
			${PYTHON_PACKAGE_DIR}/humanfactorspy/pathfinding
			${PYTHON_PACKAGE_DIR}/humanfactorspy/graphgenerator
	)

elseif(${HumanFactors_Config} STREQUAL "RayTracer")
	message([STATUS] "Building  raytracer")
	add_subdirectory(${C_PACKAGE_DIR}/raytracer)
	add_subdirectory(${C_PACKAGE_DIR}/objloader)

	target_link_libraries(
		HumanFactors 
		PRIVATE 
			EmbreeRayTracer
			OBJLoader
	)
	LIST(APPEND HF_SOURCES
			${C_INTERFACE_DIR}/objloader_C.cpp
			${C_INTERFACE_DIR}/objloader_C.h
			${C_INTERFACE_DIR}/raytracer_C.cpp
			${C_INTERFACE_DIR}/raytracer_C.h
			${C_INTERFACE_DIR}/cinterface_utils.h
			${C_INTERFACE_DIR}/cinterface_utils.cpp
	)
	LIST (APPEND PYTHON_MODULES
			${PYTHON_PACKAGE_DIR}/humanfactorspy/geometry
			${PYTHON_PACKAGE_DIR}/humanfactorspy/raytracer
	)

elseif(${HumanFactors_Config} STREQUAL "GraphGenerator")
	message([STATUS] "Building  graph generator")
	add_subdirectory(${C_PACKAGE_DIR}/raytracer)
	add_subdirectory(${C_PACKAGE_DIR}/objloader)
	add_subdirectory(${C_PACKAGE_DIR}/analysismethods)
	add_subdirectory(${C_PACKAGE_DIR}/spatialstructures)

	target_link_libraries(
		HumanFactors 
		PRIVATE
			EmbreeRayTracer
			OBJLoader
			SpatialStructures
			GraphGenerator
	)

	LIST(APPEND HF_SOURCES
			${C_INTERFACE_DIR}/objloader_C.cpp
			${C_INTERFACE_DIR}/objloader_C.h
			${C_INTERFACE_DIR}/raytracer_C.cpp
			${C_INTERFACE_DIR}/raytracer_C.h
			${C_INTERFACE_DIR}/cinterface_utils.h
			${C_INTERFACE_DIR}/cinterface_utils.cpp
			${C_INTERFACE_DIR}/spatialstructures_C.h
			${C_INTERFACE_DIR}/spatialstructures_C.cpp
			${C_INTERFACE_DIR}/analysis_C.cpp
			${C_INTERFACE_DIR}/analysis_C.h
	)
	LIST(APPEND PYTHON_MODULES
			${PYTHON_PACKAGE_DIR}/humanfactorspy/geometry
			${PYTHON_PACKAGE_DIR}/humanfactorspy/raytracer
			${PYTHON_PACKAGE_DIR}/humanfactorspy/spatialstructures
			${PYTHON_PACKAGE_DIR}/humanfactorspy/graphgenerator
	)

	elseif(${HumanFactors_Config} STREQUAL "ViewAnalysis")
		message([STATUS] "Building  ViewAnalysis")
		add_subdirectory(${C_PACKAGE_DIR}/raytracer)
		add_subdirectory(${C_PACKAGE_DIR}/objloader)
		add_subdirectory(${C_PACKAGE_DIR}/analysismethods)
		add_subdirectory(${C_PACKAGE_DIR}/spatialstructures)

		target_link_libraries(
			HumanFactors 
			PRIVATE
				EmbreeRayTracer
				OBJLoader
				SpatialStructures
				ViewAnalysis
		)
		LIST(APPEND HF_SOURCES
				${C_INTERFACE_DIR}/objloader_C.cpp
				${C_INTERFACE_DIR}/objloader_C.h
				${C_INTERFACE_DIR}/raytracer_C.cpp
				${C_INTERFACE_DIR}/raytracer_C.h
				${C_INTERFACE_DIR}/cinterface_utils.h
				${C_INTERFACE_DIR}/cinterface_utils.cpp
				${C_INTERFACE_DIR}/spatialstructures_C.h
				${C_INTERFACE_DIR}/spatialstructures_C.cpp
				${C_INTERFACE_DIR}/view_analysis_C.cpp
				${C_INTERFACE_DIR}/view_analysis_C.h
		)
		LIST(APPEND PYTHON_MODULES
				${PYTHON_PACKAGE_DIR}/humanfactorspy/geometry
				${PYTHON_PACKAGE_DIR}/humanfactorspy/raytracer
				${PYTHON_PACKAGE_DIR}/humanfactorspy/spatialstructures
				${PYTHON_PACKAGE_DIR}/humanfactorspy/viewanalysis
		)
	
	elseif(${HumanFactors_Config} STREQUAL "VisibilityGraph")
		message([STATUS] "Building Visibilitygraph")
		add_subdirectory(${C_PACKAGE_DIR}/raytracer)
		add_subdirectory(${C_PACKAGE_DIR}/objloader)
		add_subdirectory(${C_PACKAGE_DIR}/analysismethods)
		add_subdirectory(${C_PACKAGE_DIR}/spatialstructures)

		target_link_libraries(
			HumanFactors 
			PRIVATE
				EmbreeRayTracer
				OBJLoader
				SpatialStructures
				VisibilityGraph
		)

		LIST(APPEND HF_SOURCES
				${C_INTERFACE_DIR}/objloader_C.cpp
				${C_INTERFACE_DIR}/objloader_C.h
				${C_INTERFACE_DIR}/raytracer_C.cpp
				${C_INTERFACE_DIR}/raytracer_C.h
				${C_INTERFACE_DIR}/cinterface_utils.h
				${C_INTERFACE_DIR}/cinterface_utils.cpp
				${C_INTERFACE_DIR}/spatialstructures_C.h
				${C_INTERFACE_DIR}/spatialstructures_C.cpp
				${C_INTERFACE_DIR}/visibility_graph_C.h
				${C_INTERFACE_DIR}/visibility_graph_C.cpp
		)
		LIST(APPEND PYTHON_MODULES
				${PYTHON_PACKAGE_DIR}/humanfactorspy/geometry
				${PYTHON_PACKAGE_DIR}/humanfactorspy/raytracer
				${PYTHON_PACKAGE_DIR}/humanfactorspy/spatialstructures
				${PYTHON_PACKAGE_DIR}/humanfactorspy/VisibilityGraph
		)
		
	elseif(${HumanFactors_Config} STREQUAL "Pathfinder")

		add_subdirectory(${C_PACKAGE_DIR}/spatialstructures)
		add_subdirectory(${C_PACKAGE_DIR}/pathfinding)
		target_link_libraries(
			HumanFactors 
			PRIVATE
				SpatialStructures
				Pathfinder
		)
		LIST(APPEND HF_SOURCES
				${C_INTERFACE_DIR}/cinterface_utils.h
				${C_INTERFACE_DIR}/cinterface_utils.cpp
				${C_INTERFACE_DIR}/spatialstructures_C.h
				${C_INTERFACE_DIR}/spatialstructures_C.cpp
				${C_INTERFACE_DIR}/pathfinder_C.h
				${C_INTERFACE_DIR}/pathfinder_C.cpp
		)
		LIST(APPEND PYTHON_MODULES
				${PYTHON_PACKAGE_DIR}/humanfactorspy/spatialstructures
				${PYTHON_PACKAGE_DIR}/humanfactorspy/pathfinder
		)
	
else()
	message(FATAL_ERROR "That is not a valid configuration ${HumanFactors_Config}")
endif()

# Add sources to HumanFactors
target_sources(HumanFactors PRIVATE ${HF_SOURCES})


# /$$$$$$$$                   /$$             
#|__  $$__/                  | $$             
#   | $$  /$$$$$$   /$$$$$$$/$$$$$$   /$$$$$$$
#   | $$ /$$__  $$ /$$_____/_  $$_/  /$$_____/
#   | $$| $$$$$$$$|  $$$$$$  | $$   |  $$$$$$ 
#   | $$| $$_____/ \____  $$ | $$ /$$\____  $$
#   | $$|  $$$$$$$ /$$$$$$$/ |  $$$$//$$$$$$$/
#   |__/ \_______/|_______/   \___/ |_______/ 
                                            
if(HumanFactors_EnableTests)
	enable_testing()
	include(GoogleTest)
	# Download and unpack googletest at HumanFactors_Configure time
	configure_file(CMakeLists.txt.in googletest-download/CMakeLists.txt)
	execute_process(COMMAND ${CMAKE_COMMAND} -G "${CMAKE_GENERATOR}" .
	  RESULT_VARIABLE result
	  WORKING_DIRECTORY ${CMAKE_CURRENT_BINARY_DIR}/googletest-download )
	if(result)
	  message(FATAL_ERROR "CMake step for googletest failed: ${result}")
	endif()
	execute_process(COMMAND ${CMAKE_COMMAND} --build .
	  RESULT_VARIABLE result
	  WORKING_DIRECTORY ${CMAKE_CURRENT_BINARY_DIR}/googletest-download )
	if(result)
	  message(FATAL_ERROR "Build step for googletest failed: ${result}")
	endif()

	# Prevent overriding the parent project's compiler/linker
	# settings on Windows
	set(gtest_force_shared_crt ON CACHE BOOL "" FORCE)

	# Add googletest directly to our build. This defines
	# the gtest and gtest_main targets.
	add_subdirectory(${CMAKE_CURRENT_BINARY_DIR}/googletest-src
					 ${CMAKE_CURRENT_BINARY_DIR}/googletest-build
					 EXCLUDE_FROM_ALL)

	# The gtest/gtest_main targets carry header search path
	# dependencies automatically when using CMake 2.8.11 or
	# later. Otherwise we have to add them here ourselves.
	if (CMAKE_VERSION VERSION_LESS 2.8.11)
	  include_directories("${gtest_SOURCE_DIR}/include")
	endif()

	# Change the linked targets based on what config we're using
	add_executable(HFUnitTests)

	target_include_directories(HFUnitTests PRIVATE ${C_INTERFACE_DIR})

	if(${HumanFactors_Config} STREQUAL "All")
		message([STATUS] "Building all tests")
		target_link_libraries(
			HFUnitTests
			PRIVATE
				gtest_main
				EmbreeRayTracer
				OBJLoader
				SpatialStructures
				GraphGenerator
				ViewAnalysis
				VisibilityGraph
				HFExceptions
				Pathfinder
		)			
		target_sources(
			HFUnitTests
				PRIVATE
					${HF_SOURCES}
					${C_TEST_DRIVER_DIR}/AnalysisMethods.cpp
					${C_TEST_DRIVER_DIR}/embree_raytracer.cpp
					${C_TEST_DRIVER_DIR}/SpatialStructures.cpp
					${C_TEST_DRIVER_DIR}/OBJLoader.cpp
					${C_TEST_DRIVER_DIR}/VisibilityGraph.cpp
					${C_TEST_DRIVER_DIR}/ViewAnalysis.cpp
					${C_TEST_DRIVER_DIR}/PathFinding.cpp
					${C_TEST_DRIVER_DIR}/performance_testing.h
					${C_TEST_DRIVER_DIR}/GraphAlgorithms.cpp
					${C_TEST_DRIVER_DIR}/CostAlgorithms.cpp
<<<<<<< HEAD
					${C_TEST_DRIVER_DIR}/analysis_C_cinterface.cpp
			)
=======
					${C_TEST_DRIVER_DIR}/GraphGenerator.cpp
		)
>>>>>>> 257303fa
	elseif(${HumanFactors_Config} STREQUAL "RayTracer")
		target_sources(
			HFUnitTests
			PRIVATE
				${HF_SOURCES}
				${C_TEST_DRIVER_DIR}/embree_raytracer.cpp
				${C_TEST_DRIVER_DIR}/OBJLoader.cpp
			)
		target_include_directories(
			HFUnitTests
			PRIVATE
				${CMAKE_CURRENT_LIST_DIR}/src
		)

		target_link_libraries(HFUnitTests 
			PRIVATE 
				gtest_main
				OBJLoader
				HFExceptions 
				EmbreeRayTracer
			)
	elseif(${HumanFactors_Config} STREQUAL "GraphGenerator")
		target_link_libraries(
			HFUnitTests
			PRIVATE
				gtest_main
				OBJLoader
				HFExceptions
				EmbreeRayTracer
				SpatialStructures
				GraphGenerator
		)
		target_sources(
			HFUnitTests
			PRIVATE
				${HF_SOURCES}
				${C_TEST_DRIVER_DIR}/embree_raytracer.cpp
				${C_TEST_DRIVER_DIR}/OBJLoader.cpp
				${C_TEST_DRIVER_DIR}/SpatialStructures.cpp
				${C_TEST_DRIVER_DIR}/AnalysisMethods.cpp
				${C_TEST_DRIVER_DIR}/performance_testing.h
		)
	elseif(${HumanFactors_Config} STREQUAL "VisibilityGraph")
		target_link_libraries(
			HFUnitTests
			PRIVATE
				gtest_main
				OBJLoader
				HFExceptions
				EmbreeRayTracer
				SpatialStructures
				VisibilityGraph
		)
		target_sources(
			HFUnitTests
			PRIVATE
				${HF_SOURCES}
				${C_TEST_DRIVER_DIR}/embree_raytracer.cpp
				${C_TEST_DRIVER_DIR}/OBJLoader.cpp
				${C_TEST_DRIVER_DIR}/SpatialStructures.cpp
				${C_TEST_DRIVER_DIR}/VisibilityGraph.cpp
				${C_TEST_DRIVER_DIR}/performance_testing.h
		)
	elseif(${HumanFactors_Config} STREQUAL "ViewAnalysis")
		target_link_libraries(
			HFUnitTests
			PRIVATE
				gtest_main
				OBJLoader
				HFExceptions
				EmbreeRayTracer
				SpatialStructures
				ViewAnalysis
		)
		target_sources(
			HFUnitTests
			PRIVATE
				${HF_SOURCES}
				${C_TEST_DRIVER_DIR}/embree_raytracer.cpp
				${C_TEST_DRIVER_DIR}/OBJLoader.cpp
				${C_TEST_DRIVER_DIR}/SpatialStructures.cpp
				${C_TEST_DRIVER_DIR}/ViewAnalysis.cpp
				${C_TEST_DRIVER_DIR}/performance_testing.h
		)
	elseif(${HumanFactors_Config} STREQUAL "VisibilityGraph")
		target_link_libraries(
			HFUnitTests
			PRIVATE
				gtest_main
				OBJLoader
				HFExceptions
				EmbreeRayTracer
				SpatialStructures
				VisibilityGraph
		)
		target_sources(
			HFUnitTests
			PRIVATE
				${HF_SOURCES}
				${C_TEST_DRIVER_DIR}/embree_raytracer.cpp
				${C_TEST_DRIVER_DIR}/OBJLoader.cpp
				${C_TEST_DRIVER_DIR}/SpatialStructures.cpp
				${C_TEST_DRIVER_DIR}/VisibilityGraph.cpp
				${C_TEST_DRIVER_DIR}/performance_testing.h
		)
	elseif(${HumanFactors_Config} STREQUAL "Pathfinder")
		target_link_libraries(
			HFUnitTests
			PRIVATE
				gtest_main
				HFExceptions
				SpatialStructures
				Pathfinder
		)
		target_sources(
			HFUnitTests
			PRIVATE
				${C_TEST_DRIVER_DIR}/SpatialStructures.cpp
				${C_TEST_DRIVER_DIR}/PathFinding.cpp
				${C_TEST_DRIVER_DIR}/performance_testing.h
		)
	endif()
	# add_test(NAME FirstTest COMMAND HFUnitTests)
	gtest_discover_tests(HFUnitTests WORKING_DIRECTORY $<TARGET_FILE_DIR:HFUnitTests>)
	install(
		TARGETS HFUnitTests
		LIBRARY DESTINATION lib
		ARCHIVE DESTINATION lib
		RUNTIME DESTINATION bin
		INCLUDES DESTINATION includes
	)
	add_custom_command(
		TARGET HFUnitTests PRE_BUILD
		COMMAND ${CMAKE_COMMAND} -E copy 
		${DEPENDENCY_BINARIES}
		$<TARGET_FILE_DIR:HFUnitTests>
	)
	add_custom_command(
		TARGET HFUnitTests PRE_BUILD
		COMMAND ${CMAKE_COMMAND} -E copy_directory
		"${CMAKE_CURRENT_SOURCE_DIR}/${C_PACKAGE_DIR}/tests/Example Models"
		$<TARGET_FILE_DIR:HFUnitTests>
	)
endif()



# /$$$$$$                      /$$              /$$ /$$
#|_  $$_/                     | $$             | $$| $$
#  | $$   /$$$$$$$   /$$$$$$$/$$$$$$   /$$$$$$ | $$| $$
#  | $$  | $$__  $$ /$$_____/_  $$_/  |____  $$| $$| $$
#  | $$  | $$  \ $$|  $$$$$$  | $$     /$$$$$$$| $$| $$
#  | $$  | $$  | $$ \____  $$ | $$ /$$/$$__  $$| $$| $$
# /$$$$$$| $$  | $$ /$$$$$$$/ |  $$$$/  $$$$$$$| $$| $$
#|______/|__/  |__/|_______/   \___/  \_______/|__/|__/


# Install the current C++ Project
install(TARGETS ${project_name}
		EXPORT ${project_name}Targets
		LIBRARY DESTINATION lib
		ARCHIVE DESTINATION lib
		RUNTIME DESTINATION bin
		INCLUDES DESTINATION include
	)
install(FILES ${DEPENDENCY_BINARIES} DESTINATION bin)

# Install python if the option is set to true
if(HumanFactors_EnablePython)
	message("Installing Python!")
	install(DIRECTORY ${PYTHON_MODULES} DESTINATION humanfactorspy)
	install(FILES ${PYTHON_FILES} DESTINATION humanfactorspy)
	install(FILES ${DEPENDENCY_BINARIES} DESTINATION humanfactorspy/bin)
	install(FILES "${CMAKE_CURRENT_BINARY_DIR}/$<CONFIGURATION>/HumanFactors.dll" DESTINATION humanfactorspy/bin)

	install (FILES ${RELEASE_DEPENDENCY_BINARIES} CONFIGURATIONS Release DESTINATION humanfactorspy/bin)
	install (FILES ${DEBUG_DEPENDENCY_BINARIES} CONFIGURATIONS Debug DESTINATION humanfactorspy/bin)

	LIST(APPEND ROOT_FILES ${PYTHON_PACKAGE_DIR}/setup.py)
endif()


install (FILES ${RELEASE_DEPENDENCY_BINARIES} CONFIGURATIONS Release DESTINATION bin)
install (FILES ${DEBUG_DEPENDENCY_BINARIES} CONFIGURATIONS Debug DESTINATION bin)

#
#if ($<IF<$<Config:Release>>)
#	install(FILES ${RELEASE_DEPENDENCY_BINARIES} DESTINATION humanfactorspy/bin)
#else()
#	install(FILES ${DEBUG_DEPENDENCY_BINARIES} DESTINATION humanfactorspy/bin)
#endif()


#install(FILES $<IF:$<CONFIG:Release>,${RELEASE_DEPENDENCY_BINARIES},${DEBUG_DEPENDENCY_BINARIES}> DESTINATION humanfactorspy/bin)


install(EXPORT ${project_name}Targets
	FILE
		${project_name}Targets.cmake
#	NAMESPACE
#		${project_name}::
	DESTINATION
		lib/cmake/${project_name}
)

if (HumanFactors_EnableCSharp)
	add_subdirectory(${CSHARP_DIR})

	add_custom_command(TARGET HumanFactors POST_BUILD
		COMMAND ${CMAKE_COMMAND} -E copy_if_different
			"${CMAKE_SOURCE_DIR}/external/Embree/bin/tbb.dll" 
			"${CMAKE_CURRENT_BINARY_DIR}/CSharp/$<CONFIGURATION>/tbb.dll"
	)

	add_custom_command(TARGET HumanFactors POST_BUILD
		COMMAND ${CMAKE_COMMAND} -E copy_if_different
			"${CMAKE_SOURCE_DIR}/external/Embree/bin/embree3.dll" 
			"${CMAKE_CURRENT_BINARY_DIR}/CSharp/$<CONFIGURATION>/embree3.dll"
	)

	# The following commands copy resources necessary for C# to perform its unittests
	add_custom_command(TARGET HumanFactors POST_BUILD
		COMMAND ${CMAKE_COMMAND} -E copy_if_different
			"${CMAKE_CURRENT_BINARY_DIR}/$<CONFIGURATION>/HumanFactors.dll"
			"${CMAKE_CURRENT_BINARY_DIR}/CSharp/$<CONFIGURATION>/HumanFactors.dll"
	)

	# Copy example models to the build directory for C#
	add_custom_command(TARGET HumanFactors POST_BUILD
		COMMAND ${CMAKE_COMMAND} -E copy_directory
			"${CMAKE_CURRENT_SOURCE_DIR}/${PYTHON_PACKAGE_DIR}/humanfactorspy/Example Models"
			"${CMAKE_CURRENT_BINARY_DIR}/CSharp/$<CONFIGURATION>/ExampleModels"
	)
	install (FILES ${CSHARP_DEPENDENCY_BINARIES} DESTINATION bin)
endif()


install(FILES ${ROOT_FILES} DESTINATION ${CMAKE_INSTALL_PREFIX})
#add_library(${project_name}::${project_name} ALIAS ${project_name})<|MERGE_RESOLUTION|>--- conflicted
+++ resolved
@@ -7,7 +7,7 @@
 set(C_PACKAGE_DIR "Cpp")
 set(C_TEST_DRIVER_DIR "Cpp/tests/src")
 set(DEPENDENCY_BINARIES
-		"${CMAKE_SOURCE_DIR}/external/Embree/bin/tbb.dll" 
+		"${CMAKE_SOURCE_DIR}/external/Embree/bin/tbb.dll"
 		"${CMAKE_SOURCE_DIR}/external/Embree/bin/embree3.dll"
 		"${CMAKE_SOURCE_DIR}/external/Microsoft/cpp/Release/msvcp140.dll"
 		"${CMAKE_SOURCE_DIR}/external/Microsoft/cpp/Release/vcruntime140.dll"
@@ -41,7 +41,7 @@
 # Configuration options
 set_property(
 	CACHE HumanFactors_Config PROPERTY
-	STRINGS 
+	STRINGS
 		All
 		RayTracer
 		GraphGenerator
@@ -66,11 +66,11 @@
 # Change install path if specified
 
 #if (NOT HumanFactors_UseDefaultInstallPath)
-#	if (HumanFactors_EnablePython) 
+#	if (HumanFactors_EnablePython)
 #		set(LANGUAGE_SUPPORT_STRING ${LANGUAGE_SUPPORT_STRING}Python_)
 #	endif()
-#	if (HumanFactors_EnableCSharp) 
-#		set(LANGUAGE_SUPPORT_STRING ${LANGUAGE_SUPPORT_STRING}CSharp_) 
+#	if (HumanFactors_EnableCSharp)
+#		set(LANGUAGE_SUPPORT_STRING ${LANGUAGE_SUPPORT_STRING}CSharp_)
 #	endif()
 #
 #	set(CMAKE_INSTALL_PREFIX ${CMAKE_SOURCE_DIR}/release/${LANGUAGE_SUPPORT_STRING}${HumanFactors_Config})
@@ -94,22 +94,22 @@
 endif()
 
 
-# /$$$$$$                       /$$$$$$  /$$                                          /$$     /$$                    
-# /$$__  $$                     /$$__  $$|__/                                         | $$    |__/                    
-#| $$  \__/  /$$$$$$  /$$$$$$$ | $$  \__/ /$$  /$$$$$$  /$$   /$$  /$$$$$$  /$$$$$$  /$$$$$$   /$$  /$$$$$$  /$$$$$$$ 
+# /$$$$$$                       /$$$$$$  /$$                                          /$$     /$$
+# /$$__  $$                     /$$__  $$|__/                                         | $$    |__/
+#| $$  \__/  /$$$$$$  /$$$$$$$ | $$  \__/ /$$  /$$$$$$  /$$   /$$  /$$$$$$  /$$$$$$  /$$$$$$   /$$  /$$$$$$  /$$$$$$$
 #| $$       /$$__  $$| $$__  $$| $$$$    | $$ /$$__  $$| $$  | $$ /$$__  $$|____  $$|_  $$_/  | $$ /$$__  $$| $$__  $$
 #| $$      | $$  \ $$| $$  \ $$| $$_/    | $$| $$  \ $$| $$  | $$| $$  \__/ /$$$$$$$  | $$    | $$| $$  \ $$| $$  \ $$
 #| $$    $$| $$  | $$| $$  | $$| $$      | $$| $$  | $$| $$  | $$| $$      /$$__  $$  | $$ /$$| $$| $$  | $$| $$  | $$
 #|  $$$$$$/|  $$$$$$/| $$  | $$| $$      | $$|  $$$$$$$|  $$$$$$/| $$     |  $$$$$$$  |  $$$$/| $$|  $$$$$$/| $$  | $$
 # \______/  \______/ |__/  |__/|__/      |__/ \____  $$ \______/ |__/      \_______/   \___/  |__/ \______/ |__/  |__/
-#                                             /$$  \ $$                                                               
-#                                            |  $$$$$$/                                                               
-#                                             \______/                                                                
+#                                             /$$  \ $$
+#                                            |  $$$$$$/
+#                                             \______/
 
 # These are lists of the files that need to be installed based configuration
 set(PYTHON_MODULES  #Folders in the python directory that need to be copied over
-		"${PYTHON_PACKAGE_DIR}/humanfactorspy/Example Models" 
-		"${PYTHON_PACKAGE_DIR}/humanfactorspy/Examples" 
+		"${PYTHON_PACKAGE_DIR}/humanfactorspy/Example Models"
+		"${PYTHON_PACKAGE_DIR}/humanfactorspy/Examples"
 )
 
 set(PYTHON_FILES # Files to be placed in the python root directory
@@ -135,10 +135,10 @@
 	add_subdirectory(${C_PACKAGE_DIR}/analysismethods)
 	add_subdirectory(${C_PACKAGE_DIR}/pathfinding)
 	target_link_libraries(
-		HumanFactors PRIVATE 
+		HumanFactors PRIVATE
 			EmbreeRayTracer
 			OBJLoader
-			SpatialStructures	
+			SpatialStructures
 			GraphGenerator
 			VisibilityGraph
 			ViewAnalysis
@@ -163,7 +163,7 @@
 			${C_INTERFACE_DIR}/pathfinder_C.h
 	)
 	LIST (APPEND PYTHON_MODULES
-			${PYTHON_PACKAGE_DIR}/humanfactorspy/raytracer	
+			${PYTHON_PACKAGE_DIR}/humanfactorspy/raytracer
 			${PYTHON_PACKAGE_DIR}/humanfactorspy/spatialstructures
 			${PYTHON_PACKAGE_DIR}/humanfactorspy/geometry
 			${PYTHON_PACKAGE_DIR}/humanfactorspy/viewanalysis
@@ -178,8 +178,8 @@
 	add_subdirectory(${C_PACKAGE_DIR}/objloader)
 
 	target_link_libraries(
-		HumanFactors 
-		PRIVATE 
+		HumanFactors
+		PRIVATE
 			EmbreeRayTracer
 			OBJLoader
 	)
@@ -204,7 +204,7 @@
 	add_subdirectory(${C_PACKAGE_DIR}/spatialstructures)
 
 	target_link_libraries(
-		HumanFactors 
+		HumanFactors
 		PRIVATE
 			EmbreeRayTracer
 			OBJLoader
@@ -239,7 +239,7 @@
 		add_subdirectory(${C_PACKAGE_DIR}/spatialstructures)
 
 		target_link_libraries(
-			HumanFactors 
+			HumanFactors
 			PRIVATE
 				EmbreeRayTracer
 				OBJLoader
@@ -264,7 +264,7 @@
 				${PYTHON_PACKAGE_DIR}/humanfactorspy/spatialstructures
 				${PYTHON_PACKAGE_DIR}/humanfactorspy/viewanalysis
 		)
-	
+
 	elseif(${HumanFactors_Config} STREQUAL "VisibilityGraph")
 		message([STATUS] "Building Visibilitygraph")
 		add_subdirectory(${C_PACKAGE_DIR}/raytracer)
@@ -273,7 +273,7 @@
 		add_subdirectory(${C_PACKAGE_DIR}/spatialstructures)
 
 		target_link_libraries(
-			HumanFactors 
+			HumanFactors
 			PRIVATE
 				EmbreeRayTracer
 				OBJLoader
@@ -299,13 +299,13 @@
 				${PYTHON_PACKAGE_DIR}/humanfactorspy/spatialstructures
 				${PYTHON_PACKAGE_DIR}/humanfactorspy/VisibilityGraph
 		)
-		
+
 	elseif(${HumanFactors_Config} STREQUAL "Pathfinder")
 
 		add_subdirectory(${C_PACKAGE_DIR}/spatialstructures)
 		add_subdirectory(${C_PACKAGE_DIR}/pathfinding)
 		target_link_libraries(
-			HumanFactors 
+			HumanFactors
 			PRIVATE
 				SpatialStructures
 				Pathfinder
@@ -322,7 +322,7 @@
 				${PYTHON_PACKAGE_DIR}/humanfactorspy/spatialstructures
 				${PYTHON_PACKAGE_DIR}/humanfactorspy/pathfinder
 		)
-	
+
 else()
 	message(FATAL_ERROR "That is not a valid configuration ${HumanFactors_Config}")
 endif()
@@ -331,15 +331,15 @@
 target_sources(HumanFactors PRIVATE ${HF_SOURCES})
 
 
-# /$$$$$$$$                   /$$             
-#|__  $$__/                  | $$             
+# /$$$$$$$$                   /$$
+#|__  $$__/                  | $$
 #   | $$  /$$$$$$   /$$$$$$$/$$$$$$   /$$$$$$$
 #   | $$ /$$__  $$ /$$_____/_  $$_/  /$$_____/
-#   | $$| $$$$$$$$|  $$$$$$  | $$   |  $$$$$$ 
+#   | $$| $$$$$$$$|  $$$$$$  | $$   |  $$$$$$
 #   | $$| $$_____/ \____  $$ | $$ /$$\____  $$
 #   | $$|  $$$$$$$ /$$$$$$$/ |  $$$$//$$$$$$$/
-#   |__/ \_______/|_______/   \___/ |_______/ 
-                                            
+#   |__/ \_______/|_______/   \___/ |_______/
+
 if(HumanFactors_EnableTests)
 	enable_testing()
 	include(GoogleTest)
@@ -394,7 +394,7 @@
 				VisibilityGraph
 				HFExceptions
 				Pathfinder
-		)			
+		)
 		target_sources(
 			HFUnitTests
 				PRIVATE
@@ -409,13 +409,8 @@
 					${C_TEST_DRIVER_DIR}/performance_testing.h
 					${C_TEST_DRIVER_DIR}/GraphAlgorithms.cpp
 					${C_TEST_DRIVER_DIR}/CostAlgorithms.cpp
-<<<<<<< HEAD
 					${C_TEST_DRIVER_DIR}/analysis_C_cinterface.cpp
 			)
-=======
-					${C_TEST_DRIVER_DIR}/GraphGenerator.cpp
-		)
->>>>>>> 257303fa
 	elseif(${HumanFactors_Config} STREQUAL "RayTracer")
 		target_sources(
 			HFUnitTests
@@ -430,11 +425,11 @@
 				${CMAKE_CURRENT_LIST_DIR}/src
 		)
 
-		target_link_libraries(HFUnitTests 
-			PRIVATE 
+		target_link_libraries(HFUnitTests
+			PRIVATE
 				gtest_main
 				OBJLoader
-				HFExceptions 
+				HFExceptions
 				EmbreeRayTracer
 			)
 	elseif(${HumanFactors_Config} STREQUAL "GraphGenerator")
@@ -549,7 +544,7 @@
 	)
 	add_custom_command(
 		TARGET HFUnitTests PRE_BUILD
-		COMMAND ${CMAKE_COMMAND} -E copy 
+		COMMAND ${CMAKE_COMMAND} -E copy
 		${DEPENDENCY_BINARIES}
 		$<TARGET_FILE_DIR:HFUnitTests>
 	)
@@ -626,13 +621,13 @@
 
 	add_custom_command(TARGET HumanFactors POST_BUILD
 		COMMAND ${CMAKE_COMMAND} -E copy_if_different
-			"${CMAKE_SOURCE_DIR}/external/Embree/bin/tbb.dll" 
+			"${CMAKE_SOURCE_DIR}/external/Embree/bin/tbb.dll"
 			"${CMAKE_CURRENT_BINARY_DIR}/CSharp/$<CONFIGURATION>/tbb.dll"
 	)
 
 	add_custom_command(TARGET HumanFactors POST_BUILD
 		COMMAND ${CMAKE_COMMAND} -E copy_if_different
-			"${CMAKE_SOURCE_DIR}/external/Embree/bin/embree3.dll" 
+			"${CMAKE_SOURCE_DIR}/external/Embree/bin/embree3.dll"
 			"${CMAKE_CURRENT_BINARY_DIR}/CSharp/$<CONFIGURATION>/embree3.dll"
 	)
 

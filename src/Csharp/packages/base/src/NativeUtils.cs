--- conflicted
+++ resolved
@@ -171,61 +171,7 @@
                 \remarks Useful for preparing for Pinvoke
             \endinternal
         */
-<<<<<<< HEAD
-		public static float[] FlattenVectorArray(IEnumerable<Vector3D> vectors)
-		{
-			// Create a new output array of ffloats 3x the size of vectors.
-			float[] out_array = new float[vectors.Count() * 3];
-			int i = 0;
-
-			// Iterate through every vector in the input vectors
-			foreach (var vector in vectors)
-			{
-				// Calculate the index of the first element in the
-				// output array
-				int os = i * 3;
-
-				// fill the next 3 elements with the x,y and z parameters of this vector
-				out_array[os] = vector.x;
-				out_array[os + 1] = vector.y;
-				out_array[os + 2] = vector.z;
-
-				// Increment loop variable
-				i++;
-			}
-
-			// Return result
-			return out_array;
-		}
-
-		/// <summary>
-		/// Flatten array by passing array directly
-		/// </summary>
-		/// <param name="vectors"></param>
-		/// <returns></returns>
-		public static float[] FlattenVectorArray(Vector3D[] vectors)
-		{
-			// Create a new output array of floats 3x the size of vectors.
-			float[] out_array = new float[vectors.Length * 3];
-
-			// Use Unsafe.Add to iterate over the array 
-			//ref var s0 = ref vectors[0];
-			for (int i = 0, j = 0; i < vectors.Length; i++, j += 3)
-			{
-				out_array[j] = vectors[i].x;
-				out_array[j + 1] = vectors[i].y;
-				out_array[j + 2] = vectors[i].z;
-			}
-
-			return out_array;
-		}
-
-		/*
-
-		public static float[] FlattenVectorArrayUnsafe(Vector3D[] vectors)
-=======
         public static float[] FlattenVectorArray(Vector3D[] vectors)
->>>>>>> 6112646e
         {
             // Create a new output array of floats 3x the size of vectors.
             float[] out_array = new float[vectors.Length * 3];
@@ -239,7 +185,6 @@
 
             return out_array;
         }
-		*/
 
         /*! 
             \brief Convert a flat array of floats into a vector of points where result_array is true
